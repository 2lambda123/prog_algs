# Copyright © 2021 United States Government as represented by the Administrator of the National Aeronautics and Space Administration. All Rights Reserved.

from . import UncertainData, UnweightedSamples
from numpy import array
from numpy.random import multivariate_normal


class MultivariateNormalDist(UncertainData):
    """
    Data represented by a multivariate normal distribution with mean and covariance matrix

    Args:
            labels (list[str]): Labels for states, in order of mean values
            mean (array[float]): Mean values for state in the same order as labels
            covar (array[array[float]]): Covariance matrix for state
    """
    def __init__(self, labels, mean: array, covar : array, _type = dict):
        self.__labels = list(labels)
        self.__mean = array(list(mean))
        self.__covar = array(list(covar))
        super().__init__(_type)

    def __reduce__(self):
        return (MultivariateNormalDist, (self.__labels, self.__mean, self.__covar))

    def __eq__(self, other : "MultivariateNormalDist") -> bool:
        return isinstance(other, MultivariateNormalDist) and self.keys() == other.keys() and self.mean == other.mean and (self.cov == other.cov).all()

    def __add__(self, other : int) -> "UncertainData":
        if other == 0:
            return self
        return MultivariateNormalDist(self.__labels, array([i+other for i in self.__mean]), self.__covar)

    def __radd__(self, other : int) -> "UncertainData":
        return self.__add__(other)

    def __iadd__(self, other : int) -> "UncertainData":
        if not isinstance(other, (int, float)):
            raise TypeError(f" unsupported operand type(s) for +: '{type(other)}' and '{type(self.__mean[0])}'")
        if other != 0:
            self.__mean = array([i+other for i in self.__mean])
        return self

    def __sub__(self, other : int) -> "UncertainData":
        if other == 0:
            return self
        return MultivariateNormalDist(self.__labels, array([i-other for i in self.__mean]), self.__covar)

    def __rsub__(self, other : int) -> "UncertainData":
        return self.__sub__(other)

    def __isub__(self, other : int) -> "UncertainData":
        if not isinstance(other, (int, float)):
            raise TypeError(f" unsupported operand type(s) for -: '{type(other)}' and '{type(self.__mean[0])}'")
        if other != 0:
            self.__mean = array([i-other for i in self.__mean])
        return self

    def sample(self, num_samples : int = 1) -> UnweightedSamples:
        if len(self.__mean) != len(self.__labels):
            raise Exception("labels must be provided for each value")
    
        samples = multivariate_normal(self.__mean, self.__covar, num_samples)
        samples = [{key: value for (key, value) in zip(self.__labels, x)} for x in samples]
        return UnweightedSamples(samples, _type = self._type)

    def keys(self) -> list:
        return self.__labels

    @property
    def median(self) -> float:
        # For normal distribution medain = mean
        return self.mean

    @property
    def mean(self) -> dict:
<<<<<<< HEAD
        return {key: value for (key, value) in zip(self.__labels, self.__mean)}
=======
        return self._type({key: value for (key, value) in zip(self.__labels, self.__mean)})
>>>>>>> 4c4def4a

    def __str__(self) -> str:
        return 'MultivariateNormalDist(mean: {}, covar: {})'.format(self.__mean, self.__covar)     

    @property
    def cov(self) -> array:
        return self.__covar<|MERGE_RESOLUTION|>--- conflicted
+++ resolved
@@ -74,11 +74,7 @@
 
     @property
     def mean(self) -> dict:
-<<<<<<< HEAD
-        return {key: value for (key, value) in zip(self.__labels, self.__mean)}
-=======
         return self._type({key: value for (key, value) in zip(self.__labels, self.__mean)})
->>>>>>> 4c4def4a
 
     def __str__(self) -> str:
         return 'MultivariateNormalDist(mean: {}, covar: {})'.format(self.__mean, self.__covar)     
