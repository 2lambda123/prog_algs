--- conflicted
+++ resolved
@@ -60,11 +60,7 @@
         
     @property
     def mean(self) -> dict:
-<<<<<<< HEAD
-        return self.__state
-=======
         return self._type(self.__state)
->>>>>>> 4c4def4a
 
     @property
     def cov(self) -> array:
