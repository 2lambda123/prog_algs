--- conflicted
+++ resolved
@@ -42,11 +42,6 @@
         super().__init__(model, x0, measurement_eqn = measurement_eqn, **kwargs)
         
         if measurement_eqn:
-<<<<<<< HEAD
-            self._measure = measurement_eqn
-            
-=======
->>>>>>> cad77ed8
             # update output_container
             from prog_models.utils.containers import DictLikeMatrixWrapper
             z0 = measurement_eqn(x0)
