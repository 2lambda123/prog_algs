# Copyright © 2021 United States Government as represented by the Administrator of the National Aeronautics and Space Administration.  All Rights Reserved.

# This file is kept for backwards compatability
from .uncertain_data_metrics import calc_metrics as eol_metrics
from .toe_metrics import prob_success
from .toe_profile_metrics import alpha_lambda

from numpy import mean, sqrt
from warnings import warn

def mean_square_error(values : list, ground_truth : float) -> float:
    """Mean Square Error
    Args:
        values ([float]): time of event for a single event, output from predictor
        ground_truth (float): Ground truth ToE
    Returns:
        float: mean square error of toe predictions
    """
    return sum([(mean(x) - ground_truth)**2 for x in values])/len(values)

<<<<<<< HEAD
def percentage_in_bounds(toe : list, bounds : tuple) -> float:
=======
def root_mean_square_error(values, ground_truth):
    """Root Mean Square Error
    Args:
        values ([float]): time of event for a single event, output from predictor
        ground_truth (float): Ground truth ToE
    Returns:
        float: root mean square error of toe predictions
    """
    return sqrt(sum([(mean(x) - ground_truth)**2 for x in values])/len(values))

def percentage_in_bounds(toe, bounds):
>>>>>>> ff7bf128
    """Calculate percentage of ToE dist is within specified bounds

    Args:
        toe ([float]): Times of event for a single event, output from predictor
        bounds ((float, float)): Lower and upper bounds

    Returns:
        float: Percentage within bounds (where 1 = 100%)
    """
    warn('percentage_in_bounds has been deprecated in favor of UncertainData.percentage_in_bounds(bounds). This function will be removed in a future release')
    return sum([x < bounds[1] and x > bounds[0] for x in toe])/ len(toe)<|MERGE_RESOLUTION|>--- conflicted
+++ resolved
@@ -18,9 +18,6 @@
     """
     return sum([(mean(x) - ground_truth)**2 for x in values])/len(values)
 
-<<<<<<< HEAD
-def percentage_in_bounds(toe : list, bounds : tuple) -> float:
-=======
 def root_mean_square_error(values, ground_truth):
     """Root Mean Square Error
     Args:
@@ -31,8 +28,7 @@
     """
     return sqrt(sum([(mean(x) - ground_truth)**2 for x in values])/len(values))
 
-def percentage_in_bounds(toe, bounds):
->>>>>>> ff7bf128
+def percentage_in_bounds(toe : list, bounds : tuple) -> float:
     """Calculate percentage of ToE dist is within specified bounds
 
     Args:
