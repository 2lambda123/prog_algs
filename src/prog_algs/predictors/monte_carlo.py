# Copyright © 2021 United States Government as represented by the Administrator of the National Aeronautics and Space Administration.  All Rights Reserved.

from .prediction import UnweightedSamplesPrediction
from .predictor import Predictor
from copy import deepcopy
from functools import partial
from prog_models.sim_result import SimResult, LazySimResult
from prog_algs.uncertain_data import UnweightedSamples

def prediction_fcn(x, model, params, events, loading):
    # This is the main prediction function for the multi-threading
    events_remaining = deepcopy(events)
    first_output = model.output(x)
    time_of_event = {}
    params['t'] = 0
    times = []
    # inputs will be the same as states unless we explicitly deepcopy
    inputs = deepcopy(SimResult())
    states = deepcopy(SimResult())  
    outputs = LazySimResult(fcn = model.output)
    event_states = LazySimResult(fcn = model.event_state)
    params['x'] = x
<<<<<<< HEAD
    (times, inputs, states, outputs, event_states) = model.simulate_to_threshold(loading, first_output, **params, print=False)
    if (model.threshold_met(states[-1])):
        time_of_event = times[-1]
    else:
        time_of_event = None
=======
    while len(events_remaining) > 0:  # Still events to predict
        (t, u, xi, z, es) = model.simulate_to_threshold(loading, first_output, **params, threshold_keys=events_remaining)

        # Add results
        times.extend(t)
        inputs.extend(u)
        states.extend(xi)
        outputs.extend(z)
        event_states.extend(es)

        # Get which event occurs
        t_met = model.threshold_met(states[-1])
        t_met = {key: t_met[key] for key in events_remaining}  # Only look at remaining keys
        try:
            event = list(t_met.keys())[list(t_met.values()).index(True)]
        except ValueError:
            # no event has occured
            for event in events_remaining:
                time_of_event[event] = None
            break

        # An event has occured
        time_of_event[event] = times[-1]
        events_remaining.remove(event)  # No longer an event to predect to

        # Remove last state (event)
        params['t'] = times.pop()
        inputs.pop()
        params['x'] = states.pop()
        outputs.pop()
        event_states.pop()
        
>>>>>>> 6c93cd20
    return (times, inputs, states, outputs, event_states, time_of_event)


class MonteCarlo(Predictor):
    """
    Class for performing model-based prediction using sampling. 

    This class defines logic for performing model-based state prediction using sampling methods. A Predictor is constructed using a PrognosticsModel object, (See Prognostics Model Package). The states are simulated until either a specified time horizon is met, or the threshold is reached for all samples, as defined by the threshold equation. A provided future loading equation is used to compute the inputs to the system at any given time point. 

    Parameters
    ----------
    * model : prog_models.prognostics_model.PrognosticsModel\n
        See: Prognostics Model Package\n
        A prognostics model to be used in prediction
    * options (optional, kwargs): configuration options\n
        Any additional configuration values. See default parameters. Additionally, the following configuration parameters are supported: \n
        * dt : Step size (s)
        * horizon : Prediction horizon (s)
        * save_freq : Frequency at which results are saved (s)
        * save_pts : Any additional savepoints (s) e.g., [10.1, 22.5]
        * cores : Number of cores to use in multithreading
    """
    default_parameters = { # Default Parameters
        'dt': 0.5,          # Timestep, seconds
        'horizon': 4000,    # Prediction horizon, seconds
        'save_freq': 10,    # Frequency at which results are saved
    }

    def predict(self, state_samples, future_loading_eqn, **kwargs):
        params = deepcopy(self.parameters) # copy parameters
        params.update(kwargs) # update for specific run

        # Perform prediction
        pred_fcn = partial(
            prediction_fcn, 
            model = self.model, 
            params = params,
            events = params['events'],
            loading = future_loading_eqn)
        
        result = [pred_fcn(sample) for sample in state_samples]
        times_all, inputs_all, states_all, outputs_all, event_states_all, time_of_event = map(list, zip(*result))
        
        # Return longest time array
        times_length = [len(t) for t in times_all]
        times_max_len = max(times_length)
        times = times_all[times_length.index(times_max_len)] 
        
        inputs_all = UnweightedSamplesPrediction(times, inputs_all)
        states_all = UnweightedSamplesPrediction(times, states_all)
        outputs_all = UnweightedSamplesPrediction(times, outputs_all)
        event_states_all = UnweightedSamplesPrediction(times, event_states_all)
        time_of_event = UnweightedSamples(time_of_event)
        return (times, inputs_all, states_all, outputs_all, event_states_all, time_of_event)<|MERGE_RESOLUTION|>--- conflicted
+++ resolved
@@ -20,15 +20,8 @@
     outputs = LazySimResult(fcn = model.output)
     event_states = LazySimResult(fcn = model.event_state)
     params['x'] = x
-<<<<<<< HEAD
-    (times, inputs, states, outputs, event_states) = model.simulate_to_threshold(loading, first_output, **params, print=False)
-    if (model.threshold_met(states[-1])):
-        time_of_event = times[-1]
-    else:
-        time_of_event = None
-=======
     while len(events_remaining) > 0:  # Still events to predict
-        (t, u, xi, z, es) = model.simulate_to_threshold(loading, first_output, **params, threshold_keys=events_remaining)
+        (t, u, xi, z, es) = model.simulate_to_threshold(loading, first_output, **params, threshold_keys=events_remaining, print=False)
 
         # Add results
         times.extend(t)
@@ -59,7 +52,6 @@
         outputs.pop()
         event_states.pop()
         
->>>>>>> 6c93cd20
     return (times, inputs, states, outputs, event_states, time_of_event)
 
 
