# Copyright © 2021 United States Government as represented by the Administrator of the National Aeronautics and Space Administration. All Rights Reserved.

import unittest
from prog_algs.uncertain_data import UnweightedSamples, MultivariateNormalDist, ScalarData
from numpy import array


class TestUncertainData(unittest.TestCase):
    def test_unweightedsamples(self):
        empty_samples = UnweightedSamples()
        self.assertEqual(empty_samples.size, 0)
        try:
            empty_samples.sample()
            self.fail() # Cant sample from 0 samples
        except ValueError:
            pass

        empty_samples.append({'a': 1, 'b': 2})
        self.assertEqual(empty_samples.size, 1)
        self.assertDictEqual(empty_samples.mean, {'a': 1, 'b': 2})
        samples = empty_samples.sample()
        self.assertDictEqual(samples[0], {'a': 1, 'b': 2})
        self.assertEqual(samples.size, 1)

        s = UnweightedSamples([{'a': 1, 'b':2}, {'a': 3, 'b':-2}])
        self.assertDictEqual(s.mean, {'a': 2, 'b': 0})
        self.assertEqual(s.size, 2)
        samples = s.sample(10)
        self.assertEqual(samples.size, 10)
        del s[0]
        self.assertEqual(s.size, 1)
        k = s.keys()
        self.assertEqual(len(s.raw_samples()), 1)
        s[0] = {'a': 2, 'b': 10}
        self.assertDictEqual(s[0], {'a': 2, 'b': 10})
        for i in range(50):
            s.append({'a': i, 'b': 9})
        covar = s.cov
        self.assertEqual(len(covar), 2)
        self.assertEqual(len(covar[0]), 2)

        # Test median value
        data = [{'a': 1, 'b': 2}, {'a': 3, 'b': 4}, {'a': 1, 'b': 4}, {'a': 2, 'b': 3}, {'a': 3, 'b': 1}]
        data = UnweightedSamples(data)
        self.assertEqual(data.median, {'a': 2, 'b': 3})

        # Test percentage in bounds
        self.assertEqual(data.percentage_in_bounds([0, 2.5]), 
            {'a':0.6, 'b': 0.4})
        self.assertEqual(data.percentage_in_bounds({'a': [0, 2.5], 'b': [0, 1.5]}), 
            {'a':0.6, 'b': 0.2})

    def test_multivariatenormaldist(self):
        try: 
            dist = MultivariateNormalDist()
            self.fail()
        except Exception:
            pass
    
        dist = MultivariateNormalDist(['a', 'b'], array([2, 10]), array([[1, 0], [0, 1]]))
        self.assertDictEqual(dist.mean, {'a': 2, 'b':10})
        self.assertDictEqual(dist.median, {'a': 2, 'b':10})
        self.assertEqual(dist.sample().size, 1)
        self.assertEqual(dist.sample(10).size, 10)
        self.assertTrue((dist.cov == array([[1, 0], [0, 1]])).all())
        dist.percentage_in_bounds([0, 10])

    def test_scalardist(self):
        data = {'a': 12, 'b': 14}
        d = ScalarData(data)
        self.assertEqual(d.mean, data)
        self.assertEqual(d.median, data)
        self.assertListEqual(list(d.sample(10)), [data]*10)
        self.assertEqual(d.percentage_in_bounds([13, 20]), {'a': 0, 'b': 1})
        self.assertEqual(d.percentage_in_bounds([0, 10]), {'a': 0, 'b': 0})
        self.assertEqual(d.percentage_in_bounds([0, 20]), {'a': 1, 'b': 1})

    def test_pickle_unweightedsamples(self):
        data = {'a': 12, 'b': 14}
        d = ScalarData(data)
        import pickle # try pickle'ing
        pickle.dump(d, open('data_test.pkl', 'wb'))
        pickle_converted_result = pickle.load(open('data_test.pkl', 'rb'))
        self.assertEqual(d, pickle_converted_result)

    def test_pickle_unweightedsamples(self):
        s = UnweightedSamples([{'a': 1, 'b':2}, {'a': 3, 'b':-2}])
        import pickle # try pickle'ing
        pickle.dump(s, open('data_test.pkl', 'wb'))
        pickle_converted_result = pickle.load(open('data_test.pkl', 'rb'))
        self.assertEqual(s, pickle_converted_result)

    def test_pickle_multivariatenormaldist(self):
        dist = MultivariateNormalDist(['a', 'b'], array([2, 10]), array([[1, 0], [0, 1]]))
        import pickle # try pickle'ing
        pickle.dump(dist, open('data_test.pkl', 'wb'))
        pickle_converted_result = pickle.load(open('data_test.pkl', 'rb'))
        self.assertEqual(dist, pickle_converted_result)

<<<<<<< HEAD
    def test_unweighted_samples_describe(self):
        s = UnweightedSamples([{'a': 1, 'b':2}, {'a': 3, 'b':-2}])
        table_list = s.describe()
=======
    def test_scalardata_add_override(self):
        data = {'a': 12, 'b': 14}
        d = ScalarData(data)

        # Testing __add__ override
        mod_d = d + 0
        for k in d.keys():
            self.assertEqual(d.mean[k], mod_d.mean[k])
        mod_d = d + 5
        for k in d.keys():
            self.assertEqual(d.mean[k]+5, mod_d.mean[k])
        mod_d = d + -5
        for k in d.keys():
            self.assertEqual(d.mean[k]-5, mod_d.mean[k])
        with self.assertRaises(TypeError):
            # Test adding invalid type
            mod_d = d + []
            mod_d = d + {}
            mod_d = d + "test"
        # Also works with floats
        mod_d = d + 5.5
        for k in d.keys():
            self.assertEqual(d.mean[k]+5.5, mod_d.mean[k])

    def test_scalardata_radd_override(self):
        data = {'a': 12, 'b': 14}
        d = ScalarData(data)

        # Testing __radd__ override
        mod_d = 0 + d
        for k in d.keys():
            self.assertEqual(d.mean[k], mod_d.mean[k])
        mod_d = 5 + d
        for k in d.keys():
            self.assertEqual(d.mean[k]+5, mod_d.mean[k])
        mod_d = -5 + d
        for k in d.keys():
            self.assertEqual(d.mean[k]-5, mod_d.mean[k])
        with self.assertRaises(TypeError):
            # Test adding invalid type
            mod_d = [] + d
            mod_d = {} + d
            mod_d = "test" + d
        # Also works with floats
        mod_d = 5.5 + d
        for k in d.keys():
            self.assertEqual(d.mean[k]+5.5, mod_d.mean[k])

    def test_scalardata_iadd_override(self):
        data = {'a': 12, 'b': 14}
        data_copy = {'a': 12, 'b': 14}
        d = ScalarData(data)

        # Testing __iadd__ override
        d += 0
        for k in d.keys():
            self.assertEqual(d.mean[k], data_copy[k])
        d += 5
        for k in d.keys():
            self.assertEqual(d.mean[k], data_copy[k]+5)
        d += -5
        for k in d.keys():
            self.assertEqual(d.mean[k], data_copy[k])
        with self.assertRaises(TypeError):
            # Test adding invalid type
            d += []
            d += {}
            d += "test"
        # Also works with floats
        d += 5.5
        for k in d.keys():
            self.assertEqual(d.mean[k], data_copy[k] + 5.5)

    def test_scalardata_sub_override(self):
        data = {'a': 12, 'b': 14}
        d = ScalarData(data)

        # Testing __sub__ override
        mod_d = d - 0
        for k in d.keys():
            self.assertEqual(d.mean[k], mod_d.mean[k])
        mod_d = d - 5
        for k in d.keys():
            self.assertEqual(d.mean[k]-5, mod_d.mean[k])
        mod_d = d - -5
        for k in d.keys():
            self.assertEqual(d.mean[k]+5, mod_d.mean[k])
        with self.assertRaises(TypeError):
            # Test adding invalid type
            mod_d = d - []
            mod_d = d - {}
            mod_d = d - "test"
        # Also works with floats
        mod_d = d - 5.5
        for k in d.keys():
            self.assertEqual(d.mean[k]-5.5, mod_d.mean[k])

    def test_scalardata_rsub_override(self):
        data = {'a': 12, 'b': 14}
        d = ScalarData(data)

        # Testing __rsub__ override
        mod_d = 0 - d
        for k in d.keys():
            self.assertEqual(d.mean[k], mod_d.mean[k])
        mod_d = 5 - d
        for k in d.keys():
            self.assertEqual(d.mean[k]-5, mod_d.mean[k])
        mod_d = -5 - d
        for k in d.keys():
            self.assertEqual(d.mean[k]+5, mod_d.mean[k])
        with self.assertRaises(TypeError):
            # Test adding invalid type
            mod_d = [] - d
            mod_d = {} - d
            mod_d = "test" - d
        # Also works with floats
        mod_d = 5.5 - d
        for k in d.keys():
            self.assertEqual(d.mean[k]-5.5, mod_d.mean[k])

    def test_scalardata_isub_override(self):
        data = {'a': 12, 'b': 14}
        data_copy = {'a': 12, 'b': 14}
        d = ScalarData(data)

        # Testing __isub__ override
        d -= 0
        for k in d.keys():
            self.assertEqual(d.mean[k], data_copy[k])
        d -= 5
        for k in d.keys():
            self.assertEqual(d.mean[k], data_copy[k]-5)
        d -= -5
        for k in d.keys():
            self.assertEqual(d.mean[k], data_copy[k])
        with self.assertRaises(TypeError):
            # Test adding invalid type
            d -= []
            d -= {}
            d -= "test"
        # Also works with floats
        d -= 5.5
        for k in d.keys():
            self.assertEqual(d.mean[k], data_copy[k] - 5.5)

    def test_unweightedsamples_add_override(self):
        s = UnweightedSamples([{'a': 1, 'b':2}, {'a': 3, 'b':-2}])

        # Testing __add__ override
        mod_d = s + 0
        self.assertEqual(mod_d.data, [{'a': 1, 'b':2}, {'a': 3, 'b':-2}])
        mod_d = s + 5
        self.assertEqual(mod_d.data, [{'a': 6, 'b':7}, {'a': 8, 'b':3}])
        mod_d = s + -5
        self.assertEqual(mod_d.data, [{'a': -4, 'b':-3}, {'a': -2, 'b':-7}])
        with self.assertRaises(TypeError):
            # Test adding invalid type
            mod_d = s + []
            mod_d = s + {}
            mod_d = s + "test"
        # Also works with floats
        mod_d = s + 5.5
        self.assertEqual(mod_d.data, [{'a': 6.5, 'b':7.5}, {'a': 8.5, 'b':3.5}])

    def test_unweightedsamples_radd_override(self):
        s = UnweightedSamples([{'a': 1, 'b':2}, {'a': 3, 'b':-2}])

        # Testing __radd__ override
        mod_d = 0 + s
        self.assertEqual(mod_d.data, [{'a': 1, 'b':2}, {'a': 3, 'b':-2}])
        mod_d = 5 + s
        self.assertEqual(mod_d.data, [{'a': 6, 'b':7}, {'a': 8, 'b':3}])
        mod_d = -5 + s
        self.assertEqual(mod_d.data, [{'a': -4, 'b':-3}, {'a': -2, 'b':-7}])
        with self.assertRaises(TypeError):
            # Test adding invalid type
            mod_d = [] + s
            mod_d = {} + s
            mod_d = "test" + s
        # Also works with floats
        mod_d = 5.5 + s
        self.assertEqual(mod_d.data, [{'a': 6.5, 'b':7.5}, {'a': 8.5, 'b':3.5}])

    def test_unweightedsamples_iadd_override(self):
        s = UnweightedSamples([{'a': 1, 'b':2}, {'a': 3, 'b':-2}])

        # Testing __iadd__ override
        s += 0
        self.assertEqual(s.data, [{'a': 1, 'b':2}, {'a': 3, 'b':-2}])
        s += 5
        self.assertEqual(s.data, [{'a': 6, 'b':7}, {'a': 8, 'b':3}])
        s += -5
        self.assertEqual(s.data, [{'a': 1, 'b': 2}, {'a': 3, 'b': -2}])
        with self.assertRaises(TypeError):
            # Test adding invalid type
            s += []
            s += {}
            s += "test"
        # Also works with floats
        s += 5.5
        self.assertEqual(s.data, [{'a': 6.5, 'b': 7.5}, {'a': 8.5, 'b': 3.5}])

    def test_unweightedsamples_sub_override(self):
        s = UnweightedSamples([{'a': 1, 'b':2}, {'a': 3, 'b':-2}])

        # Testing __sub__ override
        mod_d = s - 0
        self.assertEqual(mod_d.data, [{'a': 1, 'b':2}, {'a': 3, 'b':-2}])
        mod_d = s - -5
        self.assertEqual(mod_d.data, [{'a': 6, 'b':7}, {'a': 8, 'b':3}])
        mod_d = s - 5
        self.assertEqual(mod_d.data, [{'a': -4, 'b':-3}, {'a': -2, 'b':-7}])
        with self.assertRaises(TypeError):
            # Test adding invalid type
            mod_d = s + []
            mod_d = s + {}
            mod_d = s + "test"
        # Also works with floats
        mod_d = s - 5.5
        self.assertEqual(mod_d.data, [{'a': -4.5, 'b': -3.5}, {'a': -2.5, 'b': -7.5}])

    def test_unweightedsamples_rsub_override(self):
        s = UnweightedSamples([{'a': 1, 'b':2}, {'a': 3, 'b':-2}])

        # Testing __rsub__ override
        mod_d = 0 - s
        self.assertEqual(mod_d.data, [{'a': 1, 'b':2}, {'a': 3, 'b':-2}])
        mod_d = -5 - s
        self.assertEqual(mod_d.data, [{'a': 6, 'b':7}, {'a': 8, 'b':3}])
        mod_d = 5 - s
        self.assertEqual(mod_d.data, [{'a': -4, 'b':-3}, {'a': -2, 'b':-7}])
        with self.assertRaises(TypeError):
            # Test adding invalid type
            mod_d = [] - s
            mod_d = {} - s
            mod_d = "test" - s
        # Also works with floats
        mod_d = 5.5 - s
        self.assertEqual(mod_d.data, [{'a': -4.5, 'b': -3.5}, {'a': -2.5, 'b': -7.5}])

    def test_unweightedsamples_isub_override(self):
        s = UnweightedSamples([{'a': 1, 'b':2}, {'a': 3, 'b':-2}])

        # Testing __isub__ override
        s -= 0
        self.assertEqual(s.data, [{'a': 1, 'b':2}, {'a': 3, 'b':-2}])
        s -= 5
        self.assertEqual(s.data, [{'a': -4, 'b': -3}, {'a': -2, 'b': -7}])
        s -= -5
        self.assertEqual(s.data, [{'a': 1, 'b': 2}, {'a': 3, 'b': -2}])
        with self.assertRaises(TypeError):
            # Test adding invalid type
            s -= []
            s -= {}
            s -= "test"
        # Also works with floats
        s -= 5.5
        self.assertEqual(s.data, [{'a': -4.5, 'b': -3.5}, {'a': -2.5, 'b': -7.5}])

    def test_MultivariateNormalDist_add_override(self):
        dist = MultivariateNormalDist(['a', 'b'], array([2, 10]), array([[1, 0], [0, 1]]))
        
        mod_d = dist + 0
        self.assertEqual(mod_d.mean, {'a': 2, 'b': 10})
        mod_d = dist + 5
        self.assertEqual(mod_d.mean, {'a': 7, 'b': 15})
        mod_d = dist + -5
        self.assertEqual(mod_d.mean, {'a': -3, 'b': 5})
        with self.assertRaises(TypeError):
            # Test adding invalid type
            mod_d = dist + []
            mod_d = dist + {}
            mod_d = dist + "test"
        # Also works with floats
        mod_d = dist + 5.5
        self.assertEqual(mod_d.mean, {'a': 7.5, 'b': 15.5})

        # Ensure covariance has not changed
        from numpy.testing import assert_array_equal
        mod_d = dist + 5
        assert_array_equal(mod_d.cov, dist.cov)

    def test_MultivariateNormalDist_radd_override(self):
        dist = MultivariateNormalDist(['a', 'b'], array([2, 10]), array([[1, 0], [0, 1]]))
        
        mod_d = 0 + dist
        self.assertEqual(mod_d.mean, {'a': 2, 'b': 10})
        mod_d = 5 + dist
        self.assertEqual(mod_d.mean, {'a': 7, 'b': 15})
        mod_d = -5 + dist
        self.assertEqual(mod_d.mean, {'a': -3, 'b': 5})
        with self.assertRaises(TypeError):
            # Test adding invalid type
            mod_d = [] + dist
            mod_d = {} + dist
            mod_d = "test" + dist
        # Also works with floats
        mod_d = 5.5 + dist
        self.assertEqual(mod_d.mean, {'a': 7.5, 'b': 15.5})

        # Ensure covariance has not changed
        from numpy.testing import assert_array_equal
        mod_d = 5 + dist
        assert_array_equal(mod_d.cov, dist.cov)

    def test_MultivariateNormalDist_iadd_override(self):
        dist = MultivariateNormalDist(['a', 'b'], array([2, 10]), array([[1, 0], [0, 1]]))
        from numpy import copy
        dist_save = copy(dist.cov)
        
        dist += 0
        self.assertEqual(dist.mean, {'a': 2, 'b': 10})
        dist += 5
        self.assertEqual(dist.mean, {'a': 7, 'b': 15})
        dist += -5
        self.assertEqual(dist.mean, {'a': 2, 'b': 10})
        with self.assertRaises(TypeError):
            # Test adding invalid type
            dist += []
            dist += {}
            dist += "test"
        # Also works with floats
        dist += 5.5
        self.assertEqual(dist.mean, {'a': 7.5, 'b': 15.5})

        # Ensure covariance has not changed
        from numpy.testing import assert_array_equal
        dist += 5
        assert_array_equal(dist.cov, dist_save)

    def test_MultivariateNormalDist_sub_override(self):
        dist = MultivariateNormalDist(['a', 'b'], array([2, 10]), array([[1, 0], [0, 1]]))
        
        mod_d = dist - 0
        self.assertEqual(mod_d.mean, {'a': 2, 'b': 10})
        mod_d = dist - -5
        self.assertEqual(mod_d.mean, {'a': 7, 'b': 15})
        mod_d = dist - 5
        self.assertEqual(mod_d.mean, {'a': -3, 'b': 5})
        with self.assertRaises(TypeError):
            # Test adding invalid type
            mod_d = dist - []
            mod_d = dist - {}
            mod_d = dist - "test"
        # Also works with floats
        mod_d = dist - 5.5
        self.assertEqual(mod_d.mean, {'a': -3.5, 'b': 4.5})

        # Ensure covariance has not changed
        from numpy.testing import assert_array_equal
        mod_d = dist - 5
        assert_array_equal(mod_d.cov, dist.cov)

    def test_MultivariateNormalDist_rsub_override(self):
        dist = MultivariateNormalDist(['a', 'b'], array([2, 10]), array([[1, 0], [0, 1]]))
        
        mod_d = 0 - dist
        self.assertEqual(mod_d.mean, {'a': 2, 'b': 10})
        mod_d = -5 - dist
        self.assertEqual(mod_d.mean, {'a': 7, 'b': 15})
        mod_d = 5 - dist
        self.assertEqual(mod_d.mean, {'a': -3, 'b': 5})
        with self.assertRaises(TypeError):
            # Test adding invalid type
            mod_d = [] - dist
            mod_d = {} - dist
            mod_d = "test" - dist
        # Also works with floats
        mod_d = 5.5 - dist
        self.assertEqual(mod_d.mean, {'a': -3.5, 'b': 4.5})

        # Ensure covariance has not changed
        from numpy.testing import assert_array_equal
        mod_d = 5 - dist
        assert_array_equal(mod_d.cov, dist.cov)

    def test_MultivariateNormalDist_isub_override(self):
        dist = MultivariateNormalDist(['a', 'b'], array([2, 10]), array([[1, 0], [0, 1]]))
        from numpy import copy
        dist_save = copy(dist.cov)
        
        dist -= 0
        self.assertEqual(dist.mean, {'a': 2, 'b': 10})
        dist -= 5
        self.assertEqual(dist.mean, {'a': -3, 'b': 5})
        dist -= -5
        self.assertEqual(dist.mean, {'a': 2, 'b': 10})
        with self.assertRaises(TypeError):
            # Test adding invalid type
            dist -= []
            dist -= {}
            dist -= "test"
        # Also works with floats
        dist -= 5.5
        self.assertEqual(dist.mean, {'a': -3.5, 'b': 4.5})

        # Ensure covariance has not changed
        from numpy.testing import assert_array_equal
        dist -= 5
        assert_array_equal(dist.cov, dist_save)
>>>>>>> 5a6e8184

# This allows the module to be executed directly    
def run_tests():
    l = unittest.TestLoader()
    runner = unittest.TextTestRunner()
    print("\n\nTesting Uncertain Data")
    result = runner.run(l.loadTestsFromTestCase(TestUncertainData)).wasSuccessful()

    if not result:
        raise Exception("Failed test")

if __name__ == '__main__':
    run_tests()<|MERGE_RESOLUTION|>--- conflicted
+++ resolved
@@ -97,11 +97,10 @@
         pickle_converted_result = pickle.load(open('data_test.pkl', 'rb'))
         self.assertEqual(dist, pickle_converted_result)
 
-<<<<<<< HEAD
     def test_unweighted_samples_describe(self):
         s = UnweightedSamples([{'a': 1, 'b':2}, {'a': 3, 'b':-2}])
         table_list = s.describe()
-=======
+
     def test_scalardata_add_override(self):
         data = {'a': 12, 'b': 14}
         d = ScalarData(data)
@@ -503,7 +502,6 @@
         from numpy.testing import assert_array_equal
         dist -= 5
         assert_array_equal(dist.cov, dist_save)
->>>>>>> 5a6e8184
 
 # This allows the module to be executed directly    
 def run_tests():
