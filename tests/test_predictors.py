# Copyright © 2021 United States Government as represented by the Administrator of the National Aeronautics and Space Administration.  All Rights Reserved.
import sys
import unittest

from prog_models import PrognosticsModel
# This ensures that the directory containing predictor_template is in the Python search directory
from os.path import dirname, join
sys.path.append(join(dirname(__file__), ".."))


class MockProgModel(PrognosticsModel):
    states = ['a', 'b', 'c', 't']
    inputs = ['i1', 'i2']
    outputs = ['o1']
    events = ['e1', 'e2']
    default_parameters = {
        'p1': 1.2,
    }

    def initialize(self, u = {}, z = {}):
        return {'a': 1, 'b': 5, 'c': -3.2, 't': 0}

    def next_state(self, x, u, dt):
        x['a']+= u['i1']*dt
        x['c']-= u['i2']
        x['t']+= dt
        return x

    def output(self, x):
        return {'o1': x['a'] + x['b'] + x['c']}
    
    def event_state(self, x):
        t = x['t']
        return {
            'e1': max(1-t/5.0,0),
            'e2': max(1-t/15.0,0)
            }

    def threshold_met(self, x):
        return {key : value < 1e-6 for (key, value) in self.event_state(x).items()}

class TestPredictors(unittest.TestCase):
    def test_pred_template(self):
        from predictor_template import TemplatePredictor
        m = MockProgModel()
        pred = TemplatePredictor(m)

    def test_UTP_ThrownObject(self):
        from prog_algs.predictors import UnscentedTransformPredictor
        from prog_algs.uncertain_data import MultivariateNormalDist
        from prog_models.models.thrown_object import ThrownObject
        m = ThrownObject()
        pred = UnscentedTransformPredictor(m)
        samples = MultivariateNormalDist(['x', 'v'], [1.83, 40], [[0.1, 0.01], [0.01, 0.1]])
        def future_loading(t, x={}):
            return {}

        mc_results = pred.predict(samples, future_loading, dt=0.01, save_freq=1)
        self.assertAlmostEqual(mc_results.time_of_event.mean['impact'], 8.21, 0)
        self.assertAlmostEqual(mc_results.time_of_event.mean['falling'], 4.15, 0)
        # self.assertAlmostEqual(mc_results.times[-1], 9, 1)  # Saving every second, last time should be around the 1s after impact event (because one of the sigma points fails afterwards)

    def test_UTP_ThrownObject_One_Event(self):
        # Test thrown object, similar to test_UKP_ThrownObject, but with only the 'falling' event
        from prog_algs.predictors import UnscentedTransformPredictor
        from prog_algs.uncertain_data import MultivariateNormalDist
        from prog_models.models.thrown_object import ThrownObject
        m = ThrownObject()
        pred = UnscentedTransformPredictor(m)
        samples = MultivariateNormalDist(['x', 'v'], [1.83, 40], [[0.1, 0.01], [0.01, 0.1]])
        def future_loading(t, x={}):
            return {}

        mc_results = pred.predict(samples, future_loading, dt=0.01, events=['falling'], save_freq=1)
        self.assertAlmostEqual(mc_results.time_of_event.mean['falling'], 4.15, 0)
        self.assertTrue('impact' not in mc_results.time_of_event.mean)
        self.assertAlmostEqual(mc_results.times[-1], 4, 1)  # Saving every second, last time should be around the nearest 1s before falling event

    def test_UKP_Battery(self):
        from prog_algs.predictors import UnscentedTransformPredictor
        from prog_algs.uncertain_data import MultivariateNormalDist
        from prog_models.models import BatteryCircuit
        from prog_algs.state_estimators import UnscentedKalmanFilter

        def future_loading(t, x = None):
            # Variable (piece-wise) future loading scheme 
            if (t < 600):
                i = 2
            elif (t < 900):
                i = 1
            elif (t < 1800):
                i = 4
            elif (t < 3000):
                i = 2
            else:
                i = 3
            return {'i': i}

        batt = BatteryCircuit()

        ## State Estimation - perform a single ukf state estimate step
        filt = UnscentedKalmanFilter(batt, batt.parameters['x0'])

        example_measurements = {'t': 32.2, 'v': 3.915}
        t = 0.1
        filt.estimate(t, future_loading(t), example_measurements)

        ## Prediction - Predict EOD given current state
        # Setup prediction
        ut = UnscentedTransformPredictor(batt)

        # Predict with a step size of 0.1
        mc_results = ut.predict(filt.x, future_loading, dt=0.1)
        self.assertAlmostEqual(mc_results.time_of_event.mean['EOD'], 3004, -2)

        # Test Metrics
        from prog_algs.metrics import samples
        s = mc_results.time_of_event.sample(100).key('EOD')
        samples.eol_metrics(s)  # Kept for backwards compatibility

    def test_MC(self):
        from prog_models.models import ThrownObject
        from prog_algs.predictors import MonteCarlo
        m = ThrownObject()
        mc = MonteCarlo(m)
        def future_loading(t = None, x = None):
            return {}
            
        mc_results = mc.predict(m.initialize(), future_loading, dt=0.2, num_samples=3, save_freq=1)

    def test_prediction_mvnormaldist(self):
        from prog_algs.predictors import Prediction as MultivariateNormalDistPrediction
        from prog_algs.uncertain_data import MultivariateNormalDist
        times = list(range(10))
        covar = [[0.1, 0.01], [0.01, 0.1]]
        means = [{'a': 1+i/10, 'b': 2-i/5} for i in range(10)]
        states = [MultivariateNormalDist(means[i].keys(), means[i].values(), covar) for i in range(10)]
        p = MultivariateNormalDistPrediction(times, states)

        self.assertEqual(p.mean, means)
        self.assertEqual(p.snapshot(0), states[0])
        self.assertEqual(p.snapshot(-1), states[-1])
        self.assertEqual(p.time(0), times[0])
        self.assertEqual(p.times[0], times[0])
        self.assertEqual(p.time(-1), times[-1])
        self.assertEqual(p.times[-1], times[-1])

        # Out of range
        try:
            tmp = p.time(10)
            self.fail()
        except Exception:
            pass

    def test_prediction_uwsamples(self):
        from prog_algs.predictors.prediction import UnweightedSamplesPrediction
        from prog_algs.uncertain_data import UnweightedSamples
        times = list(range(10))
        states = [UnweightedSamples(list(range(10))), 
            UnweightedSamples(list(range(1, 11))), 
            UnweightedSamples(list(range(-1, 9)))]
        p = UnweightedSamplesPrediction(times, states)

        self.assertEqual(p[0], states[0])
        self.assertEqual(p.sample(0), states[0])
        self.assertEqual(p.sample(-1), states[-1])
        self.assertEqual(p.snapshot(0), UnweightedSamples([0, 1, -1]))
        self.assertEqual(p.snapshot(-1), UnweightedSamples([9, 10, 8]))
        self.assertEqual(p.time(0), times[0])
        self.assertEqual(p.times[0], times[0])
        self.assertEqual(p.time(-1), times[-1])

        # Out of range
        try:
            tmp = p[10]
            self.fail()
        except Exception:
            pass

        try:
            tmp = p.sample(10)
            self.fail()
        except Exception:
            pass

        try:
            tmp = p.time(10)
            self.fail()
        except Exception:
            pass

        # Bad type
        try:
            tmp = p.sample('abc')
            self.fail()
        except Exception:
            pass
    
    def test_prediction_profile(self):
        from prog_algs.predictors import ToEPredictionProfile
        from prog_algs.uncertain_data import ScalarData
        profile = ToEPredictionProfile()
        self.assertEqual(len(profile), 0)

        profile.add_prediction(0, ScalarData({'a': 1, 'b': 2, 'c': -3.2}))
        profile.add_prediction(1, ScalarData({'a': 1.1, 'b': 2.2, 'c': -3.1}))
        profile.add_prediction(0.5, ScalarData({'a': 1.05, 'b': 2.1, 'c': -3.15}))
        self.assertEqual(len(profile), 3)
        for (t_p, t_p_real) in zip(profile.keys(), [0, 0.5, 1]):
            self.assertAlmostEqual(t_p, t_p_real)

        profile[0.75] = ScalarData({'a': 1.075, 'b': 2.15, 'c': -3.125})
        self.assertEqual(len(profile), 4)
        for (t_p, t_p_real) in zip(profile.keys(), [0, 0.5, 0.75, 1]):
            self.assertAlmostEqual(t_p, t_p_real)
        self.assertEqual(profile[0.75], ScalarData({'a': 1.075, 'b': 2.15, 'c': -3.125}))

        del profile[0.5]
        self.assertEqual(len(profile), 3)
        for (t_p, t_p_real) in zip(profile.keys(), [0, 0.75, 1]):
            self.assertAlmostEqual(t_p, t_p_real)
        for ((t_p, toe), t_p_real) in zip(profile.items(), [0, 0.75, 1]):
            self.assertAlmostEqual(t_p, t_p_real)
        try:
            tmp = profile[0.5]
            # 0.5 doesn't exist anymore
        except Exception:
            pass

    def test_pickle_UTP_ThrownObject_pickle_result(self): # PREDICTION TEST
        from prog_algs.predictors import UnscentedTransformPredictor
        from prog_algs.uncertain_data import MultivariateNormalDist
        from prog_models.models.thrown_object import ThrownObject
        m = ThrownObject()
        pred = UnscentedTransformPredictor(m)
        samples = MultivariateNormalDist(['x', 'v'], [1.83, 40], [[0.1, 0.01], [0.01, 0.1]])
        def future_loading(t, x={}):
            return {}

        mc_results = pred.predict(samples, future_loading, dt=0.01, save_freq=1)
        import pickle # try pickle'ing
        pickle.dump(mc_results, open('predictor_test.pkl', 'wb'))
        pickle_converted_result = pickle.load(open('predictor_test.pkl', 'rb'))
        self.assertEqual(mc_results, pickle_converted_result)

    def test_UTP_ThrownObject_One_Event_pickle_result(self): # PREDICTION TEST
        # Test thrown object, similar to test_UKP_ThrownObject, but with only the 'falling' event
        from prog_algs.predictors import UnscentedTransformPredictor
        from prog_algs.uncertain_data import MultivariateNormalDist
        from prog_models.models.thrown_object import ThrownObject
        m = ThrownObject()
        pred = UnscentedTransformPredictor(m)
        samples = MultivariateNormalDist(['x', 'v'], [1.83, 40], [[0.1, 0.01], [0.01, 0.1]])
        def future_loading(t, x={}):
            return {}

        mc_results = pred.predict(samples, future_loading, dt=0.01, events=['falling'], save_freq=1)
        import pickle # try pickle'ing
        pickle.dump(mc_results, open('predictor_test.pkl', 'wb'))
        pickle_converted_result = pickle.load(open('predictor_test.pkl', 'rb'))
        self.assertEqual(mc_results, pickle_converted_result)

    def test_UKP_Battery_pickle_result(self):
        from prog_algs.predictors import UnscentedTransformPredictor
        from prog_algs.uncertain_data import MultivariateNormalDist
        from prog_models.models import BatteryCircuit
        from prog_algs.state_estimators import UnscentedKalmanFilter

        def future_loading(t, x = None):
            # Variable (piece-wise) future loading scheme 
            if (t < 600):
                i = 2
            elif (t < 900):
                i = 1
            elif (t < 1800):
                i = 4
            elif (t < 3000):
                i = 2
            else:
                i = 3
            return {'i': i}

        batt = BatteryCircuit()

        ## State Estimation - perform a single ukf state estimate step
        filt = UnscentedKalmanFilter(batt, batt.parameters['x0'])

        example_measurements = {'t': 32.2, 'v': 3.915}
        t = 0.1
        filt.estimate(t, future_loading(t), example_measurements)

        ## Prediction - Predict EOD given current state
        # Setup prediction
        ut = UnscentedTransformPredictor(batt)

        # Predict with a step size of 0.1
        mc_results = ut.predict(filt.x, future_loading, dt=0.1)
        import pickle # try pickle'ing
        pickle.dump(mc_results, open('predictor_test.pkl', 'wb'))
        pickle_converted_result = pickle.load(open('predictor_test.pkl', 'rb'))
        self.assertEqual(mc_results, pickle_converted_result)

    def test_pickle_prediction_mvnormaldist(self):
        from prog_algs.predictors import Prediction as MultivariateNormalDistPrediction
        from prog_algs.uncertain_data import MultivariateNormalDist
        times = list(range(10))
        covar = [[0.1, 0.01], [0.01, 0.1]]
        means = [{'a': 1+i/10, 'b': 2-i/5} for i in range(10)]
        states = [MultivariateNormalDist(means[i].keys(), means[i].values(), covar) for i in range(10)]
        p = MultivariateNormalDistPrediction(times, states)

        import pickle
        p2 = pickle.loads(pickle.dumps(p))
        self.assertEqual(p2, p)

    def test_pickle_prediction_uwsamples(self):
        from prog_algs.predictors.prediction import UnweightedSamplesPrediction
        from prog_algs.uncertain_data import UnweightedSamples
        times = list(range(10))
        states = [UnweightedSamples(list(range(10))), 
            UnweightedSamples(list(range(1, 11))), 
            UnweightedSamples(list(range(-1, 9)))]
        p = UnweightedSamplesPrediction(times, states)

        import pickle
        p2 = pickle.loads(pickle.dumps(p))
        self.assertEqual(p2, p)
    
    def test_pickle_prediction_profile(self):
        from prog_algs.predictors import ToEPredictionProfile
        from prog_algs.uncertain_data import ScalarData
        profile = ToEPredictionProfile()
        self.assertEqual(len(profile), 0)

        profile.add_prediction(0, ScalarData({'a': 1, 'b': 2, 'c': -3.2}))
        profile.add_prediction(1, ScalarData({'a': 1.1, 'b': 2.2, 'c': -3.1}))
        profile.add_prediction(0.5, ScalarData({'a': 1.05, 'b': 2.1, 'c': -3.15}))
        self.assertEqual(len(profile), 3)
        
        import pickle
        p2 = pickle.loads(pickle.dumps(profile))
        self.assertEqual(p2, profile)

    # Testing LazyUTPrediction
    def test_pickle_UTP_ThrownObject(self):
        from prog_algs.predictors import UnscentedTransformPredictor
        from prog_algs.uncertain_data import MultivariateNormalDist
        from prog_models.models.thrown_object import ThrownObject
        m = ThrownObject()
        pred = UnscentedTransformPredictor(m)
        samples = MultivariateNormalDist(['x', 'v'], [1.83, 40], [[0.1, 0.01], [0.01, 0.1]])
        def future_loading(t, x={}):
            return {}
        mc_results = pred.predict(samples, future_loading, dt=0.01, save_freq=1)
        # LazyUTPrediction objects from pre
        pred_op = mc_results.outputs
        pred_es = mc_results.event_states

        import pickle # try pickle'ing
        pickle.dump(pred_op, open('predictor_test.pkl', 'wb'))
        pickle_converted_result = pickle.load(open('predictor_test.pkl', 'rb'))
        self.assertEqual(pred_op, pickle_converted_result)
        
        pickle.dump(pred_es, open('predictor_test.pkl', 'wb'))
        pickle_converted_result = pickle.load(open('predictor_test.pkl', 'rb'))
        self.assertEqual(pred_es, pickle_converted_result)

<<<<<<< HEAD
    def test_prediction_monotonicity(self):
        from prog_algs.predictors.prediction import Prediction
        from prog_algs.uncertain_data import MultivariateNormalDist
        times = list(range(10))
        covar = [[0.1, 0.01], [0.01, 0.1]]
        means = [{'a': 1+i/10, 'b': 2-i/5} for i in range(10)]
        states = [MultivariateNormalDist(means[i].keys(), means[i].values(), covar) for i in range(10)]
        p = Prediction(times, states)
        p.monotonicity()
=======
    def test_profile_plot(self):
        from prog_algs.predictors import ToEPredictionProfile
        from prog_algs.uncertain_data import ScalarData
        profile = ToEPredictionProfile()
        profile.add_prediction(0, ScalarData({'a': 1, 'b': 2, 'c': -3.2}))
        profile.add_prediction(1, ScalarData({'a': 1.1, 'b': 2.2, 'c': -3.1}))
        profile.add_prediction(0.5, ScalarData({'a': 1.05, 'b': 2.1, 'c': -3.15}))

        # No ground truth or alpha provided
        no_gt_alpha_plots = profile.plot(show=True)

        # Ground truth provided, no alpha provided
        sample_gt = {'a': 1.075, 'b': 2.15, 'c': -3.125}
        gt_no_alpha_plots = profile.plot(ground_truth=sample_gt, show=True)

        # Ground truth and alpha provided
        sample_alpha = 0.50
        gt_and_alpha_plots = profile.plot(ground_truth=sample_gt, alpha=sample_alpha, show=True)
>>>>>>> 8417041b

# This allows the module to be executed directly    
def run_tests():
    l = unittest.TestLoader()
    runner = unittest.TextTestRunner()
    print("\n\nTesting Predictor")
    result = runner.run(l.loadTestsFromTestCase(TestPredictors)).wasSuccessful()

    if not result:
        raise Exception("Failed test")

if __name__ == '__main__':
    run_tests()<|MERGE_RESOLUTION|>--- conflicted
+++ resolved
@@ -365,17 +365,6 @@
         pickle_converted_result = pickle.load(open('predictor_test.pkl', 'rb'))
         self.assertEqual(pred_es, pickle_converted_result)
 
-<<<<<<< HEAD
-    def test_prediction_monotonicity(self):
-        from prog_algs.predictors.prediction import Prediction
-        from prog_algs.uncertain_data import MultivariateNormalDist
-        times = list(range(10))
-        covar = [[0.1, 0.01], [0.01, 0.1]]
-        means = [{'a': 1+i/10, 'b': 2-i/5} for i in range(10)]
-        states = [MultivariateNormalDist(means[i].keys(), means[i].values(), covar) for i in range(10)]
-        p = Prediction(times, states)
-        p.monotonicity()
-=======
     def test_profile_plot(self):
         from prog_algs.predictors import ToEPredictionProfile
         from prog_algs.uncertain_data import ScalarData
@@ -394,7 +383,16 @@
         # Ground truth and alpha provided
         sample_alpha = 0.50
         gt_and_alpha_plots = profile.plot(ground_truth=sample_gt, alpha=sample_alpha, show=True)
->>>>>>> 8417041b
+
+    def test_prediction_monotonicity(self):
+        from prog_algs.predictors.prediction import Prediction
+        from prog_algs.uncertain_data import MultivariateNormalDist
+        times = list(range(10))
+        covar = [[0.1, 0.01], [0.01, 0.1]]
+        means = [{'a': 1+i/10, 'b': 2-i/5} for i in range(10)]
+        states = [MultivariateNormalDist(means[i].keys(), means[i].values(), covar) for i in range(10)]
+        p = Prediction(times, states)
+        p.monotonicity()
 
 # This allows the module to be executed directly    
 def run_tests():
