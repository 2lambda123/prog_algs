--- conflicted
+++ resolved
@@ -54,16 +54,11 @@
         x = m.initialize()
         # dict initial state is x_guess
 
-<<<<<<< HEAD
         filt = StateEstimatorClass(m, x_guess) # passed into state estimator function, test state estimator in same way
         # filt_kf_scalar = KalmanFilter(m, x_scalar)
         filt_ukf_scalar = UnscentedKalmanFilter(m, x_scalar)
-=======
-        filt = StateEstimatorClass(m, x_guess)
-        x_guess = m.StateContainer(filt.x.mean)  # Might be new
->>>>>>> 425191be
-
-        x_guess = filt.x.mean  # Might be new, distritbution should be the same
+        x_guess = m.StateContainer(filt.x.mean)  # Might be new, distritbution should be the same
+
         # check to see if set correctly
         self.assertTrue(all(key in filt.x.mean for key in m.states))
         # self.assertDictEqual(filt_ukf_scalar.x.mean, x_scalar.mean)
