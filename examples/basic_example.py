# Copyright © 2021 United States Government as represented by the Administrator of the National Aeronautics and Space Administration. All Rights Reserved.

from prog_models.models import BatteryCircuit
from prog_algs import *

def run_example():
    ## Setup
    def future_loading(t, x = None):
        # Variable (piece-wise) future loading scheme 
        if (t < 600):
            i = 2
        elif (t < 900):
            i = 1
        elif (t < 1800):
            i = 4
        elif (t < 3000):
            i = 2
        else:
            i = 3
        return {'i': i}
    batt = BatteryCircuit()
    ## State Estimation - perform a single ukf state estimate step
    # filt = state_estimators.UnscentedKalmanFilter(batt, batt.parameters['x0'])
    filt = state_estimators.ParticleFilter(batt, batt.parameters['x0'])
    print("Prior State:", filt.x.mean)
    print('\tSOC: ', batt.event_state(filt.x.mean)['EOD'])
    t = 0.1
    load = future_loading(t)
    filt.estimate(t, load, {'t': 32.2, 'v': 3.915})
    print("Posterior State:", filt.x.mean)
    print('\tSOC: ', batt.event_state(filt.x.mean)['EOD'])
<<<<<<< HEAD
    filt.x.plot_scatter(fig= fig, label='posterior')
=======
>>>>>>> 56aaf351

    ## Prediction - Predict EOD given current state
    # Setup prediction
    mc = predictors.MonteCarlo(batt)
    if isinstance(filt, state_estimators.UnscentedKalmanFilter):
        samples = filt.x.sample(20)
    else: # Particle Filter
        samples = filt.x.raw_samples()

    # Predict with a step size of 0.1
    (times, inputs, states, outputs, event_states, eol) = mc.predict(samples, future_loading, dt=0.1)

    # The results of prediction can be accessed by sample, e.g.,
    times_sample_1 = times[1]
    states_sample_1 = states[1]
    # now states_sample_1[n] corresponds to time_sample_1[n]
    # you can also plot the results (state_sample_1.plot())

    # You can also access a state at a specific time using the .snapshot function
    states_time_1 = states.snapshot(1)
    # now you have all the samples from the times[sample][1]
    
    ## Print Metrics
    print("\nEOD Predictions (s):")
    from prog_algs.metrics import samples as metrics 
    print('\tPercentage between 3005.2 and 3005.6: ', metrics.percentage_in_bounds(eol, [3005.2, 3005.6])*100.0, '%')
    print('\tAssuming ground truth 3002.25: ', metrics.eol_metrics(eol, 3005.25))
    print('\tP(Success) if mission ends at 3002.25: ', metrics.prob_success(eol, 3005.25))

    # Plot state transition 
    fig = states.snapshot(0).plot_scatter(label = "t={}".format(int(times[0][0])))
    states.snapshot(10).plot_scatter(fig = fig, label = "t={}".format(int(times[0][10])))
    states.snapshot(50).plot_scatter(fig = fig, label = "t={}".format(int(times[0][50])))

    states.snapshot(-1).plot_scatter(fig = fig, label = "t={}".format(int(times[0][-1])))
    plt.show()

# This allows the module to be executed directly 
if __name__ == '__main__':
    run_example()<|MERGE_RESOLUTION|>--- conflicted
+++ resolved
@@ -29,10 +29,7 @@
     filt.estimate(t, load, {'t': 32.2, 'v': 3.915})
     print("Posterior State:", filt.x.mean)
     print('\tSOC: ', batt.event_state(filt.x.mean)['EOD'])
-<<<<<<< HEAD
     filt.x.plot_scatter(fig= fig, label='posterior')
-=======
->>>>>>> 56aaf351
 
     ## Prediction - Predict EOD given current state
     # Setup prediction
