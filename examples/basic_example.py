# Copyright © 2021 United States Government as represented by the Administrator of the National Aeronautics and Space Administration. All Rights Reserved.

from prog_models.models import BatteryCircuit
from prog_algs import *

def run_example():
    ## Setup
    def future_loading(t, x = None):
        # Variable (piece-wise) future loading scheme 
        if (t < 600):
            i = 2
        elif (t < 900):
            i = 1
        elif (t < 1800):
            i = 4
        elif (t < 3000):
            i = 2
        else:
            i = 3
        return {'i': i}
    batt = BatteryCircuit()
    ## State Estimation - perform a single ukf state estimate step
    # filt = state_estimators.UnscentedKalmanFilter(batt, batt.parameters['x0'])
    filt = state_estimators.ParticleFilter(batt, batt.parameters['x0'])

    import matplotlib.pyplot as plt  # For plotting
    print("Prior State:", filt.x.mean)
    print('\tSOC: ', batt.event_state(filt.x.mean)['EOD'])
    fig = filt.x.plot_scatter(label='prior')
    example_measurements = {'t': 32.2, 'v': 3.915}
    t = 0.1
    filt.estimate(t, future_loading(t), example_measurements)
    print("Posterior State:", filt.x.mean)
    print('\tSOC: ', batt.event_state(filt.x.mean)['EOD'])
<<<<<<< HEAD
    filt.x.plot_scatter(fig= fig, label='posterior')
    plt.show()
=======
>>>>>>> 56aaf351

    ## Prediction - Predict EOD given current state
    # Setup prediction
    mc = predictors.MonteCarlo(batt)
    if isinstance(filt, state_estimators.UnscentedKalmanFilter):
        samples = filt.x.sample(20)
    else: # Particle Filter
        samples = filt.x.raw_samples()

    # Predict with a step size of 0.1
    (times, inputs, states, outputs, event_states, eol) = mc.predict(samples, future_loading, dt=0.1)

    # The results of prediction can be accessed by sample, e.g.,
    times_sample_1 = times[1]
    states_sample_1 = states[1]
    # now states_sample_1[n] corresponds to time_sample_1[n]
    # you can also plot the results (state_sample_1.plot())

    # You can also access a state at a specific time using the .snapshot function
    states_time_1 = states.snapshot(1)
    # now you have all the samples from the times[sample][1]
    
    ## Print Metrics
    print("\nEOD Predictions (s):")
    from prog_algs.metrics import samples as metrics 
    print('\tPercentage between 3005.2 and 3005.6: ', metrics.percentage_in_bounds(eol, [3005.2, 3005.6])*100.0, '%')
    print('\tAssuming ground truth 3002.25: ', metrics.eol_metrics(eol, 3005.25))
    print('\tP(Success) if mission ends at 3002.25: ', metrics.prob_success(eol, 3005.25))

# This allows the module to be executed directly 
if __name__ == '__main__':
    run_example()<|MERGE_RESOLUTION|>--- conflicted
+++ resolved
@@ -32,11 +32,8 @@
     filt.estimate(t, future_loading(t), example_measurements)
     print("Posterior State:", filt.x.mean)
     print('\tSOC: ', batt.event_state(filt.x.mean)['EOD'])
-<<<<<<< HEAD
     filt.x.plot_scatter(fig= fig, label='posterior')
     plt.show()
-=======
->>>>>>> 56aaf351
 
     ## Prediction - Predict EOD given current state
     # Setup prediction
