--- conflicted
+++ resolved
@@ -33,10 +33,6 @@
     print("Posterior State:", filt.x.mean)
     print('\tSOC: ', batt.event_state(filt.x.mean)['EOD'])
     filt.x.plot_scatter(fig= fig, label='posterior')
-<<<<<<< HEAD
-=======
-    plt.show()
->>>>>>> 3a0b23dc
 
     ## Prediction - Predict EOD given current state
     # Setup prediction
