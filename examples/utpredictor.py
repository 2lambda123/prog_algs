--- conflicted
+++ resolved
@@ -41,8 +41,7 @@
     mc = predictors.UnscentedTransformPredictor(batt)
 
     # Predict with a step size of 0.1
-<<<<<<< HEAD
-    (times, inputs, states, outputs, event_states, eol) = mc.predict(filt.x, future_loading, dt=0.1, save_freq= 100)
+    (times, inputs, states, outputs, event_states, toe) = mc.predict(filt.x, future_loading, dt=0.1, save_freq= 100)
 
     # Print Results
     for i, time in enumerate(times):
@@ -52,13 +51,8 @@
         print('\tz = {}'.format(outputs.snapshot(i).mean))
         print('\tevent state = {}'.format(event_states.snapshot(i).mean))
 
-    print('\nEOL:', eol)
-    # eol.plot_hist()
-=======
-    (times, inputs, states, outputs, event_states, toe) = mc.predict(filt.x, future_loading, dt=0.1)
-    print('ToE:', toe)
+    print('\ToE:', toe)
     # toe.plot_hist()
->>>>>>> 6c93cd20
     # plt.show()
 
 # This allows the module to be executed directly 
